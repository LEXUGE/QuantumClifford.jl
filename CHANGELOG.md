# Planned changes for v1.0.0:

- `permute` will be a wrapper around to `QuantumInterface.permutesystems`. Documentation for `permute!` would be similarly updated
- reworking the rest of `NoisyCircuits` and moving it out of `Experimental`

# News

<<<<<<< HEAD
## v0.10.0 - 2025-07-02

- `project*!` family of functions now work on more tableau types.
=======
## v0.10.0 - 2025-06-25

- **(fix)** The gates `SQRTY`, `CXYZ`, `CZYX` were computing phases incorrectly when acting on `I` stabilizers.
- **(fix)** Paulis with imaginary phases had their phases incorrectly tracked.
- **(fix)** `rowdecompose` was not accounting for the phase of the input Pauli string, leading to potential errors in non-Clifford functionality.
>>>>>>> 2694d44d
- Various stabilizer data structures can now be constructed out of sequences of Paulis.
- Most canonicalization routines can now act on sequences of Paulis.
- `QuantumCliffordJuMPExt` is a new extension depending on the JuMP solver suite. It enables computing minimum distance for quantum LDPC codes via Mixed Integer Programming (MIP) using `JuMP`.
- `QuantumCliffordOscarExt` is a new extension depending on the Oscar CAS. It provides more convenient ways to construct two-block-group-algebra codes and more.
- Improvements to `GeneralizedStabilizer` API including support for products and tensor product for many Clifford and non-Clifford operators and states.
- `expect` is now implemented for `GeneralizedStabilizer`.
- `projectrand!` is now implemented for `GeneralizedStabilizer`.
- `QuantumClifford` now depends on `QECCore`. `QECCore` is a new package separate from `QuantumClifford`, which specifies the interfaces error correction codes, together with declaring a number of the more essential ones. Naming changes:
  - **(breaking)** `parity_checks_x` -> `parity_matrix_x` and `parity_checks_z` -> `parity_matrix_z`
  - `AbstractECC` -> `AbstractQECC`
  - `ClassicalCode` -> `AbstractCECC`
  - Some codes are moved to `QECCore` from `QuantumClifford`, including `Toric`, `Surface`, `RepCode`, `CSS`, `Shor9`, `Steane7`, `Cleve8`, `Perfect5`, `Bitflip3`.
- **(breaking)** `StabMixture` was renamed to `GeneralizedStabilizer`.
- Constructing a `Destabilizer` out of a full-rank `Stabilizer` does not require a canonicalization anymore, i.e. `stabilizerview(Destabilizer(s))==s` is guaranteed.
- The `maximally_mixed` function is now available for creating maximally mixed multi-qubit states.
- Much faster indexing and slicing of `PauliOperator`.

## v0.9.19 - 2025-04-08

- `permutesystems` and `permutesystems!` are no implemented, deprecating `permute` and `permute!`

## v0.9.18 - 2025-02-19

- Fixes for rare crashes in the python BP decoders.
- Less repetitive error messages.

## v0.9.17 - 2025-02-18

- New memory structure and matrix inversion function for `random_destabilizer`, to reduce allocations and speed up repeated generation of many random destabilizers.
- Improvements to allocations in `apply!`

## v0.9.16 - 2024-12-29

- 100× faster unbiased `random_pauli`.
- Enhancements to `GF(2)` Linear Algebra: unexported, experimental `gf2_row_echelon_with_pivots!`, `gf2_nullspace`, `gf2_rowspace_basis`.

## v0.9.15 - 2024-12-22

- `pftrajectories` now supports fast multiqubit measurements with `PauliMeasurement` in addition to the already supported single qubit measurements `sMX/Z/Y` and workarounds like `naive_syndrome_circuit`.

## v0.9.14 - 2024-11-03

- **(fix)** `affectedqubits()` on `sMX`, `sMY`, and `sMR*`
- **(fix)** restrictive type-assert in `MixedDestabilizer` failing on views of tableaux
- Implementing additional named two-qubit gates: `sSQRTXX, sInvSQRTXX, sSQRTYY, sInvSQRTYY`

## v0.9.13 - 2024-10-30

- New error-correction group theory tools:
    - `canonicalize_noncomm` function to find a generating set with minimal anticommutivity
    - `SubsystemCodeTableau` data structure to represent the output of `canonicalize_noncomm`
    - `commutify` function to find a commutative version of a non-commutative set of Paulis with minimal changes
    - `matroid_parent` to, for set of Paulis that doesn't represent a state, find a version
    that does.
- Implementing additional named two-qubit gates: `sSWAPCX, sInvSWAPCX, sCZSWAP, sCXSWAP, sISWAP, sInvISWAP, sSQRTZZ, sInvSQRTZZ`

## v0.9.12 - 2024-10-18

- Minor compat fixes for julia 1.11 in the handling of `hgp`

## v0.9.11 - 2024-09-27

- `hcat` of Tableaux objects
- `QuantumReedMuller` codes added to the ECC module
- **(breaking)** change the convention for how to provide a representation function in the constructor of `LPCode` -- strictly speaking a breaking change, but this is not an API that is publicly used in practice

## v0.9.10 - 2024-09-26

- The lifted product class of quantum LDPC codes is implemented in the ECC submodule.
- **(fix)** `ECC.code_s` now gives the number of parity checks with redundancy. If you want the number of linearly independent parity checks, you can use `LinearAlgebra.rank`.
- Implementing many more named single-qubit gates following naming convention similar to the stim package in python.
- **(fix)** Bug fix to the `parity_checks(ReedMuller(r, m))` of classical Reed-Muller code (it was returning generator matrix).
- `RecursiveReedMuller` code implementation as an alternative implementation of `ReedMuller`.


## v0.9.9 - 2024-08-05

- `inv` is implemented for all Clifford operator types (symbolic, dense, sparse).

## v0.9.8 - 2024-08-03

- New group-theoretical tools:
    - `groupify` to generate full stabilizer group from generating set
    - `minimal_generating_set` function to find the minimal generating set of a set of operators
    - `pauligroup` to generate the full Pauli group of a certain number of qubits
    - `normalizer` to generate all Paulis that commute with a set of Paulis
    - `centralizer` to find a subset of a set of Paulis such that each element in the subset commutes with each element in the set
    - `contractor` to find a subset of Paulis in a tableau that have an identity operator on a certain qubit
    - `delete_columns` to remove the operators corresponding to a certain qubit from all Paulis in a Stabilizer
- `PauliError` can now encode biased noise during Pauli frame simulation, i.e. one can simulate only X errors, or only Y errors, or only Z errors, or some weighted combination of these.

## v0.9.7 - 2024-07-23

- **(fix `#320`)** Fix a serious correctness bug in the SIMD implementation of Pauli string multiplication (affects the correctness of canonicalization and traceout for tableaux bigger than ~500 qubits; does not affect symbolic gates or Pauli frame simulations of any scale)

## v0.9.6 - 2024-07-12

- `inv` implementation for single-qubit "symbolic" Clifford operators (subtypes of `AbstractSingleQubitOperator`).

## v0.9.5 - 2024-07-04

- Implementation of random all-to-all and brickwork Clifford circuits and corresponding ECC codes.

## v0.9.4 - 2024-06-28

- Addition of a constructor for concatenated quantum codes `Concat`.
- Addition of multiple unexported classical code constructors.
- Gate errors are now conveniently supported by the various ECC benchmark setups in the `ECC` module.
- Significant improvements to the low-level circuit compiler (the sumtype compactifier), leading to faster Pauli frame simulation of noisy circuits.
- Bump `QuantumOpticsBase.jl` package extension compat bound.
- **(fix)** Remove printing of spurious debug info from the PyBP decoder.
- **(fix)** Failed compactification of gates now only raises a warning instead of throwing an error. Defaults to slower non-compactified gates.

## v0.9.3 - 2024-04-10

- **(fix)** One of `random_pauli`'s methods was disregarding the error probability and had incorrect kwarg defaults.

## v0.9.2 - 2024-04-08

- The ECC module now has access to an iterative bitflip decoder thanks to `LDPCDecoders.jl`.
- Provide more configuration options in the `PyBeliefProp` decoders.
- **(fix)** The belief prop decoder from LDPCDecoders was counting iterations incorrectly.

## v0.9.1 - 2024-03-31

- Implemented `iscss` function to identify whether a given code is known to be a CSS (Calderbank-Shor-Steane) code.
- Added the classical Reed-Muller code in the ECC module.
- Added the surface code to the ECC module.

## v0.9.0 - 2024-03-19

- **(breaking)** The defaults in `random_pauli` are now `realphase=true` and `nophase=true`.
- **(breaking)** The convention for for flip probability in `random_pauli`.
- **(breaking)** The convention for noise probability in `UnbiasedUncorrelatedNoise` changed. The input number is the total probability for an error to occur.
- Implement an inplace `random_pauli!`, a non-allocating alternative to `random_pauli`.
- Significant improvement in the performance of the ECC decoder pipeline (but many low-hanging fruits still remain).

## v0.8.21 - 2024-03-17

- Implemented the Gottesman code family, also known as [[2^j, 2^j - j - 2, 3]] quantum Hamming codes.
- Bump the `PyQDecoders` dependency, switching to `PythonCall` behind the scenes for reliability.
- Bump the `LDPCDecoders` dependency.

## v0.8.20 - 2024-01-22

- Significant additions to the `ECC` submodule, with constructors for a few new codes (`Toric` and  generic `CSS`); incorporating many syndrome decoding algorithms (thanks to the `PyQDecoders.jl` and `LDPCDecoders.jl` packages); and providing a convenient API for evaluating code performance in different settings through the new `evaluate_decoder` function.

## v0.8.19 - 2023-12-16

- Bumping up the lower bounds of many dependencies and adding lower-bound compatibility checks to CI.

## v0.8.18 - 2023-11-22

- `ECC.faults_matrix` detects and warns when encountery codes with redundant checks.

## v0.8.17 - 2023-10-17

- **(fix)** Some `affectedqubits` methods were returning single integers instead of a one-tuple.
- The non-public `ECC` module has seen a few improvements (a `naive_encoding_circuit` implementation and a few new codes), as well as some breaking changes to API.

## v0.8.16 - 2023-08-31

- **(breaking)** Changes to the circuit generation in the non-public ECC module. Adding a Shor syndrome measurement circuit.
- Added a `ClassicalXOR` gate, for now supporting only `PauliFrame`s.

## v0.8.15 - 2023-08-16

- Initial support for GPU accelerated circuit simulation (with CUDA).
- Minor documentation fixes around `phases` and a workaround for Makie plotting regression.

## v0.8.14 - 2023-07-19

- Circuit plotting with Quantikz from inside other modules (common with Pluto) showed wrong names for gates due to how we were serializing the names. It is now fixed.

## v0.8.13 - 2023-07-18

- **(fix)** There was a bug with incorrect scaling for `Operator(::CliffordOperator)` conversions.
- A few more features to the `ECC` module's circuit generation routines.
- Quantikz circuit plotting improvements to `CliffordOperator` and `s*CY` and `sYC*`.

## v0.8.12 - 2023-07-12

- Initial implementation of non-Clifford simulation (mainly for circuits that are slightly non-Clifford, e.g. containing T gates). See `StabMixture`, `PauliChannel`, `UnitaryPauliChannel`, and `pcT`.
- `embed` implemented for `PauliOperator` and `PauliChannel`.
- Various convenience constructors that transform a tableaux or an operator into a `Ket` or `Operator` from `QuantumOptics.jl`. Use the constructors directly like `Ket(::Stabilizer)`, `Operator(::CliffordOperator)`, etc.

## v0.8.11 - 2023-07-10

- `petrajectories`, for (potentially symbolic) perturbative expansions of the result of a circuit, is moved out of `Experimental` into the public part of the interface. The underlying `petrajectory` is not made public yet due to the ad-hoc low-level return conventions for it.
- `mctrajectory` and `petrajectory` can now optionally report the end state of each trajectory, not just the circuit status (i.e. "success", "detected failure", etc).
- Internally we now use a trait system to distinguish deterministic from non-deterministic operations. Not part of the public API yet.

## v0.8.10 - 2023-07-05

- Remove Polyester.jl multithreading, leading to simpler and better compiled single-thread code. Now single-thread performance is much higher. Multithreading was generally not useful at the inner loops where it was deployed.
- Implement `fastcolumn` and `fastrow`, which transform a tableau into a memory layout optimized for column or row operations.

## v0.8.9 - 2023-07-04

- In the unexported experimental ECC module:
    - we now implement `fault_matrix` which gives the mapping between single-qubit physical errors and logical observables.
    - `MixedDestabilizer` and `Stabilizer` now have constructors when acting on an ECC object.
- `stab_to_gf2` now works with Pauli operators as well.

## v0.8.8 - 2023-06-23

- Bump `QuantumInterface` compat.

## v0.8.7 - 2023-06-22

- Better UX and threading support for `pftrajectories`.
- `affectedqubits` now more consistently returns tuples instead of vectors.
- Private `affectedbits` is now implemented.
- Many operation constructors now throw an error if they are given negative qubit indices.

## v0.8.6 - 2023-06-20

- Fixes to Quantikz circuit plotting of empty circuits and `PauliOperator`

## v0.8.5 - 2023-06-13

- Internal helper method `mul_right!` is now available for right Pauli inplace multiplication.
- Implemented `sMRZ` to reset single qubits to the |0⟩ (and respectively `sMRX` and `sMRY`).

## v0.8.4 - 2023-06-11

- Bump `QuantumInterface` to 0.2.0.

## v0.8.3 - 2023-06-10

- Improvements to printing and documentation.

## v0.8.2 - 2023-05-22

- Initial, experimental, unexported helper functions for work with error correcting codes. Might change at any time.

## v0.8.1 - 2023-05-17

- **(fix)** Fix to Quantikz circuit plotting functions.

## v0.8.0 - 2023-05-16

- **(breaking)** Deprecated the `QuantumCliffordPlots` library and moved that functionality to 3 package extensions, one for each of `Quantikz`, `Plots`, and `Makie` visualizations.
- **(breaking)** Set minimum requirements to Julia 1.9
- Initial implementation of Pauli frame simulations (with `pftrajectories` and `PauliFrame`)
- Initial support for "sum type" gates for much faster dispatch (with `compactify_circuit`)
- **(fix)** Fixes to print/show formatting.

## v0.7.2 - 2023-04-09

- Non-standard string literals `P`, `T`, `S`, and `C` (e.g. `P"X"` used to create a Pauli operator) are now not cached at compile time. Before this version `f() = P"X"` would have resulted in `f() === f()`, while now that statement would return false. Change made given that the objects created by these literals are mutable which can lead to bugs where a local variable seems to "remember" how it is being modified at each execution of a function.

## v0.7.1 - 2023-04-08

- Better printing of tableaux and operators.

## v0.7.0 - 2023-03-31

- **(breaking)** Switched the convention for results from `apply!(Register(...), sMX)` (and corresponding for `sMY` and `sMZ`). Previously the +1 eigenvector and -1 eigenvector were mapped to 1 and 0 as measurement results. This is inconvenient for boolean math and contrary to typical convection. Moving to standard convention now (+1 eigenvector corresponds to result 0). Most convenient because `eigenvalue = (-1)^measurement result`.
- The clipped gauge (`canonicallize_clip!`) now works on mixed (i.e. incomplete, i.e. non-square) tableaux

## v0.6.7 - 2022-12-27

- **(fix)** Fixed bug in `CliffordOperator(AbstractTwoQubitOperator)`.
- Fixes to inference failures (detected by JET).
- Significant test coverage increase.
- Significant improvement in TTFX thanks to fixes to Polyester.jl (for Julia 1.9).
- Stabilizing a few features, moving out of `Experimental.NoisyCircuits`
    - `applynoise!`
    - `affectedqubits`
    - `NoisyGate`
    - `NoiseOp` and `NoiseOpAll`
    - `UnbiasedUncorrelatedNoise`

## v0.6.6 - 2022-12-24

- `random_destabilizer(rank,nb_of_qubits)` now exists to provide a random `MixedDestabilizer` instance of a given `rank`.
- Stabilizing a few features, moving out of `Experimental.NoisyCircuits`
    - `BellMeasurement`
    - `mctrajectories`, `mctrajectory!`, `applywstatus!`
    - `CircuitStatus`
- `colpermute!` was turned into `Base.permute!`. It was not documented or used previously.
- `check_allrowscommute` is not exported by default anymore. It was not documented or used previously.

## v0.6.5 - 2022-12-23

- Minor API adjustments in preparation for releasing `BPGates.jl`.

## v0.6.4 - 2022-12-11

- Move the API declarations to `QuantumInterface.jl`, a mostly namespacing package shared with `QuantumOptics.jl`.

## v0.6.3 - 2022-09-24

- Bring the v0.6.2 performance improvements to Julia 1.7 and 1.6. Switch from using `constprop` to explicit static dispatch with `@valbooldispatch`.
- Support Julia 1.6 again.

## v0.6.2 - 2022-09-22

- Performance improvements: fine tuning of `constprop`, eliminating a handful of common causes of dynamic dispatch.
- Drop support for Julia 1.6.

## v0.6.1 - 2022-09-05

- **(fix)** Fix a bug in the unexported `projectremoverand!` that occurred due to the introduction of `Tableau`.

## v0.6.0 - 2022-08-22

- **(breaking)** Split the `Stabilizer` object into a `Stabilizer` that semantically represents a state, and a general `Tableau` that does not carry such an interpretation. `Stabilizer` uses `Tableau` internally. `stab.xzs` and `stab.phases` property access would now fail. Use `tab(stab)` to get the tableau object and `phases(stab)` to get the phases.
- Simplify type parameters.

## v0.5.9 - 2022-08-17

- `Register` now works with `traceout!` and `project*rand!`.

## v0.5.8 - 2022-08-15

- Implement `projectremoverand!` which besides performing a projective measurement like `projectrand!` also removes the measured qubit from the tableau, returning a smaller tableau. Not yet exported in public API.

## v0.5.7 - 2022-07-24

- **(fix)** `apply!(S"XXX", P"X", [1])` and similar sparse Pauli applies were giving wrong results.
- Significant speedup of `petrajectories` thanks to an order of magnitude speedup in `applynoise_branches(...,::UnbiasedUncorrelatedNoise)`.
- Expanding test suite, including base functions, `Experimental.NoisyCircuits`, and others. Re-establishing tests of alternative bit-packing.

## v0.5.6 - 2022-07-20

- **(fix)** Bug-fixes to `PauliMeasurement`, `Reset`, and `Register`, detected by JET.

## v0.5.5 - 2022-07-05

- **(breaking fix)** `CliffordOperator` constructor called on a square tableau occasionally resulted in incorrect results due to row-reordering during canonicalization.
- Continuing static analysis fixes thanks to JET.
- Optimization of `canonicalize_clip!`, now resulting in much fewer allocations.

## v0.5.4 - 2022-07-03

- Start using `JET.jl` for static analysis during CI.
- The `MixedDestabilizer` constructor now accepts over redundant tableaux (tableaux with redundant rows).
- Resolved multiple method ambiguities and started testing for them with `Aqua.jl` in CI.

## v0.5.3 - 2022-06-11

- **(fix `#60`)** `enumerate_clifford` was broken due to an earlier refactor in `rowswap!`

## v0.5.2 - 2022-06-08

- Implement the clipped gauge canonicalization `canonicalize_clip!` and related functions.
- Implement `entanglement_entropy`.

## v0.5.1 - 2022-06-02

- **(fix `#57` `c83f85f`)** - Graph vertex indices and qubit indices in tableaux were mismatched.

## v0.5.0 - 2022-05-19

- **(breaking)** Rename all pre-defined tableaux to have a `t` prefix. e.g., `CNOT`→`tCNOT`, in order to distinguish them from "symbolic" operators like `sCNOT`.
- **(breaking)** Rename `CliffordId` to `tId1` to match the naming style of `sId1`.
- Implement `enumerate_cliffords`, `enumerate_phases`, `symplecticGS` used for the enumeration of all Clifford operations over given number of qubits.
- Implement convertors from symbolic operators to dense tableau operators: `CliffordOperator(sCNOT)` now gives `tCNOT` which acts equivalently to `sCNOT(1,2)`.
- Implement `project[X|Y|Z]rand!` as a simpler interface to `project!` with automatic randomization of measurement phases.
- Implement `sMX`/`sMY`/`sMZ` symbolic measurement operations that can be used with `apply!`. Use `projectrand!` internally.
- **(breaking)** Cleanup of `NoisyCircuits`
  - The experimental module `NoisyCircuits` now supports only `MixedDestabilizer` and `Register`.
  - `Register` is moved out of `NoisyCircuits`. Used with `sMX`/etc to store classical bit results during circuit evolution.
  - `SparseGate` is moved out of `NoisyCircuits`.
  - `Reset` is moved out of `NoisyCircuits`.
  - `DenseMeasurement` is renamed `PauliMeasurement` and moved out of `NoisyCircuits`.
  - `DenseGate` is removed (just use any dense CliffordOperator).
  - `SparseMeasurement` is removed (just use `sMX`, `sMY`, `sMZ`). Due to this we lost the functionality of measuring more than one but less than all qubits.
  - `applyop!` is renamed to `applywstatus!` and simplified.
  - `applyop_branches` is renamed to `applybranches` and simplified.

## v0.4.3 - 2022-03-24

- Implement `trusted_rank` that returns `rank` for states that support it and `length` for others (e.g. `Stabilizer`).
- Implement `length` for `[Mixed]Destabilizer`.
- Clean up code repetition between `project!` and `projectX/Y/Z!`. Issue `#40`
- More conversion constructors between different tableau types.
- Implement pre-compilation examples (again) for julia 1.9+.
- `generate!` does not needlessly allocate anymore, helping `project!` on `Stabilizer`. Issue `#39`

## v0.4.2 - 2022-03-22

- `project!` does not needlessly allocate anymore on `MixedDestabilizer`. Issue `#39`, PR `#41`

## v0.4.1 - 2022-03-21

- `apply_single_*` are not exported anymore, as `sX`/`sY`/`sZ` are cleaner choices.
- Faster single-qubit projections with `projectX!`, `projectY!`, `projectZ!`.
- Move circuit plotting with `Quantikz.jl` to `QuantumCliffordPlots.jl`
- Random states with zeroed phases with `phases=false`.
- Pre-compilation and inference cleanup (useful for Julia 1.8+).
- Switch from `LoopVectorization.jl` to `SIMD.jl` for fine-tuning of performance (and coincidentally, better TTFX).

## v0.4.0 - 2022-01-27

- Permit whitespace separators in the `S` string macro.
- **(breaking)** `project!` now returns `anticom_index=rank` instead of `anticom_index=0` in the case of projection operator commuting with all stabilizer rows but not in the stabilizer group. If your code previously had `anticom_index!=0` checks, now you might want to use `anticom_index!=0 && anticom_index!=rank`. Conversely, treating projective measurements in general code is now much simpler.
- **(fix `#31` `b86b30e2`)** Dependent on the above, a bug fix to `Experimental.DenseMeasurement` when the measurement operator commutes with but is not in the stabilizer.
- A new `expect` function to find the expectation value of a Pauli measurement for a given stabilizer; simpler to use compared to `project!`.
- **(fix `#28` `9292333a`)** Fix a rare bug in `reset_qubits!(::MixedDestabilizer)`.

## v0.3.0 - 2022-01-10

- `dot` and `logdot` for calculating dot products between `Stabilizer` states.
- Initial support for graph states, e.g., conversion to and from arbitrary `Stabilizer` state.
- **(breaking)** Implemented `Makie.jl` plotting recipes in the `QuantumCliffordPlots.jl` package, which now also stores the `Plots.jl` recipes.
- Much faster `tensor` product of states.
- **(breaking)** `CliffordColumnForm` has been completely removed. Only `CliffordOperator` now exists.
- **(breaking)** `random_singlequbitop` was removed, as it was using `CliffordColumnForm`. `random_clifford1` is a partial alternative.
- Drop `Require` to improve import times.
- Simplify internal data layout for `Stabilizer`.
- **(fix `4b536231`)** Fixed bug in `generate!` that occurs on small `IZ` Paulis.
- Some performance improvements related to allocations in `apply!`.

## v0.2.12 - 2021-12-32

- `apply!` is now multi-threaded thanks to Polyester.
- Named Clifford operators with much-faster special-cased `apply!` are implemented.
- An assortment of new constructors are available to ease the conversion between data structures.
- Drop support for Julia 1.5.

## Older - before 2021-10-28 unrecorded<|MERGE_RESOLUTION|>--- conflicted
+++ resolved
@@ -5,19 +5,15 @@
 
 # News
 
-<<<<<<< HEAD
 ## v0.10.0 - 2025-07-02
 
-- `project*!` family of functions now work on more tableau types.
-=======
-## v0.10.0 - 2025-06-25
 
 - **(fix)** The gates `SQRTY`, `CXYZ`, `CZYX` were computing phases incorrectly when acting on `I` stabilizers.
 - **(fix)** Paulis with imaginary phases had their phases incorrectly tracked.
 - **(fix)** `rowdecompose` was not accounting for the phase of the input Pauli string, leading to potential errors in non-Clifford functionality.
->>>>>>> 2694d44d
 - Various stabilizer data structures can now be constructed out of sequences of Paulis.
 - Most canonicalization routines can now act on sequences of Paulis.
+- `project*!` family of functions now work on more tableau types.
 - `QuantumCliffordJuMPExt` is a new extension depending on the JuMP solver suite. It enables computing minimum distance for quantum LDPC codes via Mixed Integer Programming (MIP) using `JuMP`.
 - `QuantumCliffordOscarExt` is a new extension depending on the Oscar CAS. It provides more convenient ways to construct two-block-group-algebra codes and more.
 - Improvements to `GeneralizedStabilizer` API including support for products and tensor product for many Clifford and non-Clifford operators and states.
